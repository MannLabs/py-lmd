name: Bump version

on:
  workflow_dispatch:
    inputs:
      bump-type:
        description: 'Bump type'
        required: true
        default: 'patch'
        type: choice
        options:
        - major
        - minor
        - patch

jobs:
  build:
    runs-on: ubuntu-latest
    steps:
      - name: Checkout the code
        uses: actions/checkout@v4

      - name: Bump version
        id: bump
        uses: callowayproject/bump-my-version@master
        env:
          BUMPVERSION_TAG: "true"
        with:
          args: ${{ inputs.bump-type }}
          github-token: ${{ secrets.GITHUB_TOKEN }}

      - name: Create a new branch
        if: steps.bump.outputs.bumped == 'true'
        run: |
          NEW_BRANCH="bump-version-${{ steps.bump.outputs.current-version }}"
          git checkout -b "$NEW_BRANCH"
          git pull origin main
          git add .
          git commit -m "Bump version to ${{ steps.bump.outputs.current-version }}"
<<<<<<< HEAD
          git push https://x-access-token:${{ secrets.GITHUB_TOKEN }}@github.com/${{ github.repository }} "$NEW_BRANCH"
=======
          git push https://x-access-token:${{ secrets.GITHUB_TOKEN }}@github.com/${{ github.repository }} --set-upstream origin "$NEW_BRANCH"
>>>>>>> 240468f2
      
      - name: Create a pull request
        if: steps.bump.outputs.bumped == 'true'
        uses: peter-evans/create-pull-request@v5
        with:
          token: ${{ secrets.github-token }}
          branch: "bump-version-${{ steps.bump.outputs.current-version }}"
          title: "Bump version to ${{ steps.bump.outputs.current-version }}"
          body: "This PR bumps the project version to ${{ steps.bump.outputs.current-version }}."
          base: main
      
      - name: Enable auto-merge for the pull request
        if: steps.bump.outputs.bumped == 'true'
        uses: peter-evans/enable-pull-request-automerge@v2
        with:
          token: ${{ secrets.GITHUB_TOKEN }}
          pull-request-number: ${{ steps.create-pull-request.outputs.pull-request-number }}
      
      - name: Check
        if: steps.bump.outputs.bumped == 'true'
        run: |
          echo "Version was bumped from ${{ steps.bump.outputs.previous-version }} to ${{ steps.bump.outputs.current-version }}!"<|MERGE_RESOLUTION|>--- conflicted
+++ resolved
@@ -37,11 +37,7 @@
           git pull origin main
           git add .
           git commit -m "Bump version to ${{ steps.bump.outputs.current-version }}"
-<<<<<<< HEAD
-          git push https://x-access-token:${{ secrets.GITHUB_TOKEN }}@github.com/${{ github.repository }} "$NEW_BRANCH"
-=======
           git push https://x-access-token:${{ secrets.GITHUB_TOKEN }}@github.com/${{ github.repository }} --set-upstream origin "$NEW_BRANCH"
->>>>>>> 240468f2
       
       - name: Create a pull request
         if: steps.bump.outputs.bumped == 'true'
