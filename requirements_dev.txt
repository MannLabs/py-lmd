--- conflicted
+++ resolved
@@ -8,12 +8,9 @@
 numba
 tqdm
 hilbertcurve
-<<<<<<< HEAD
 requests
 filelock
-=======
 rdp
->>>>>>> 5053a8f6
 
 #packages for building docs
 sphinx
