--- conflicted
+++ resolved
@@ -8,10 +8,7 @@
 numba
 tqdm
 hilbertcurve
-<<<<<<< HEAD
 requests
 filelock
-=======
 geopandas 
-shapely
->>>>>>> 7afd6283
+shapely