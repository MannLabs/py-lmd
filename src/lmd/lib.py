--- conflicted
+++ resolved
@@ -34,16 +34,6 @@
 from matplotlib import image
 from scipy import ndimage
 from scipy.signal import convolve2d
-<<<<<<< HEAD
-
-import gc
-import sys
-import re
-import platform
-
-from concurrent.futures import ProcessPoolExecutor, as_completed
-from typing import Callable
-=======
 from scipy.spatial import cKDTree
 from skimage import color, data
 from skimage.morphology import binary_erosion, disk
@@ -51,7 +41,6 @@
 from skimage.segmentation import find_boundaries
 from svgelements import SVG
 from tqdm import tqdm
->>>>>>> 7afd6283
 from tqdm.auto import tqdm
 
 
@@ -513,36 +502,6 @@
         self.name = root.tag
 
         # get number of points
-<<<<<<< HEAD
-        point_count = int(root.find("PointCount").text)   
-        points = np.empty((point_count, 2), dtype=int)
-
-        # compile regex 
-        xpattern = re.compile("X_(\d+)")
-        ypattern = re.compile("Y_(\d+)")
-        
-        # parse all points
-        for child in root:
-
-            xmatch = re.findall(xpattern, child.tag)
-            ymatch = re.findall(ypattern, child.tag)
-            
-            if xmatch:
-                point_id = int(xmatch[0]) - 1
-                points[point_id, 0] = int(child.text)            
-            elif ymatch:
-                point_id = int(ymatch[0]) - 1
-                points[point_id, 1] = int(child.text)  
-            elif child.tag == "CapID":
-                self.well = str(child.text)
-
-        self.points = np.array(points)
-    
-    def to_xml(self, 
-               id: int,
-              orientation_transform: np.ndarray,
-              scale: int):
-=======
         point_count = int(root.find("PointCount").text)
         self.points = np.ones((point_count, 2), dtype=int)
 
@@ -562,7 +521,6 @@
         self.points = np.array(self.points)
 
     def to_xml(self, id: int, orientation_transform: np.ndarray, scale: int):
->>>>>>> 7afd6283
         """Generate XML shape node needed internally for export.
 
         Args:
