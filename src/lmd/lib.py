--- conflicted
+++ resolved
@@ -3,7 +3,6 @@
 import csv
 import gc
 import multiprocessing as mp
-<<<<<<< HEAD
 import os
 import platform
 import re
@@ -13,7 +12,7 @@
 import warnings
 from concurrent.futures import ProcessPoolExecutor, as_completed
 from functools import partial, reduce
-=======
+
 import numpy as np
 import matplotlib.pyplot as plt
 from lxml import etree as ET
@@ -31,9 +30,6 @@
 from skimage.morphology import binary_erosion, disk
 from skimage.segmentation import find_boundaries
 
-import os
-import csv
->>>>>>> 5053a8f6
 from pathlib import Path
 from typing import Callable, Optional, Union, Iterable
 
@@ -160,29 +156,6 @@
         percentile_5 = np.percentile(lengths, 5).astype(float)
         percentile_95 = np.percentile(lengths, 95).astype(float)
 
-<<<<<<< HEAD
-        print("===== Collection Stats =====")
-        print(f"Number of shapes: {num_shapes:,}")
-        print(f"Number of vertices: {num_vertices:,}")
-        print("============================")
-        print(f"Mean vertices: {mean_dp:,.0f}")
-        print(f"Min vertices: {min_dp:,.0f}")
-        print(f"5% percentile vertices: {percentile_5:,.0f}")
-        print(f"Median vertices: {median_dp:,.0f}")
-        print(f"95% percentile vertices: {percentile_95:,.0f}")
-        print(f"Max vertices: {max_dp:,.0f}")
-
-    def plot(
-        self,
-        calibration: bool = True,
-        mode: str = "line",
-        fig_size: tuple = (5, 5),
-        apply_orientation_transform: bool = True,
-        apply_scale: bool = False,
-        save_name: Optional[str] = None,
-        **kwargs,
-    ):
-=======
         print('===== Collection Stats =====')
         print(f'Number of shapes: {num_shapes:,}')
         print(f'Number of vertices: {num_vertices:,}')
@@ -203,7 +176,6 @@
              return_fig: bool = False,
              **kwargs):
         
->>>>>>> 5053a8f6
         """This function can be used to plot all shapes of the corresponding shape collection.
 
         Args:
@@ -223,19 +195,19 @@
             scale = self.scale
         else:
             scale = 1
-
+            
+            
         if not mode in modes:
-<<<<<<< HEAD
+            raise ValueError("Mode not known. Please use on of the following plotting modes: line, dots")
+        
+        # check for calibration points
+        cal = np.array(self.calibration_points).T
+
+        if not mode in modes:
             raise ValueError(
                 "Mode not known. Please use on of the following plotting modes: line, dots"
             )
         # check for calibration points
-=======
-            raise ValueError("Mode not known. Please use on of the following plotting modes: line, dots")
-        
-        # check for calibration points
-        cal = np.array(self.calibration_points).T
->>>>>>> 5053a8f6
 
         cal = np.array(self.calibration_points).T
 
@@ -276,19 +248,12 @@
 
         ax.grid(True)
         ax.ticklabel_format(useOffset=False)
-<<<<<<< HEAD
-        plt.xlabel("x-axis")
-        plt.ylabel("y-axis")
-        plt.axis("equal")
-
-=======
         ax.set_xlabel('x-axis')
         ax.set_ylabel('y-axis')
         ax.set_aspect('equal', adjustable='box')
         
         fig.tight_layout()
         
->>>>>>> 5053a8f6
         if save_name is not None:
             plt.savefig(save_name)
         
@@ -697,8 +662,6 @@
 
 class SegmentationLoader:
     """Select single cells from a segmentation and generate cutting data
-<<<<<<< HEAD
-=======
         
         Args:
             config (dict): Dict containing configuration parameters. See Note for further explanation.
@@ -720,7 +683,6 @@
                 import numpy as np
                 from PIL import Image
                 from lmd.lib import SegmentationLoader
->>>>>>> 5053a8f6
 
     Args:
         config (dict): Dict containing configuration parameters. See Note for further explanation.
@@ -750,15 +712,10 @@
                 'orientation_transform': np.array([[0, -1],[1, 0]])
             }
 
-<<<<<<< HEAD
             sl = SegmentationLoader(config = loader_config)
             shape_collection = sl(segmentation,
                                 cell_sets,
                                 calibration_points)
-=======
-                # strength of coordinate reduction through the Ramer-Douglas-Peucker algorithm 0 is small 1 is very high
-                rdp_epsilon: 0.1
->>>>>>> 5053a8f6
 
             shape_collection.plot(fig_size = (10, 10))
 
@@ -783,8 +740,8 @@
             # the resoltion of datapoints is twice as high as the resolution of pixel
             convolution_smoothing: 15
 
-            # fold reduction of datapoints for compression
-            poly_compression_factor: 30
+            # strength of coordinate reduction through the Ramer-Douglas-Peucker algorithm 0 is small 1 is very high
+            rdp_epsilon: 0.1
 
             # Optimization of the cutting path inbetween shapes
             # optimized paths improve the cutting time and the microscopes focus
@@ -811,35 +768,12 @@
 
     # define all valid path optimization methods used with the "path_optimization" argument in the configuration
     VALID_PATH_OPTIMIZERS = ["none", "hilbert", "greedy"]
-<<<<<<< HEAD
-
-    def __init__(self, config={}, verbose=False, processes=1):
-        self.config = config
-        self.verbose = verbose
-        self._get_context()  # setup context for multiprocessing function calls to work with different operating systems
-
-        self.register_parameter("shape_dilation", 0)
-        self.register_parameter("shape_erosion", 0)
-        self.register_parameter("binary_smoothing", 3)
-        self.register_parameter("convolution_smoothing", 15)
-        self.register_parameter("poly_compression_factor", 10)
-        self.register_parameter("path_optimization", "hilbert")
-        self.register_parameter("greedy_k", 0)
-        self.register_parameter("hilbert_p", 7)
-        self.register_parameter("xml_decimal_transform", 100)
-        self.register_parameter("distance_heuristic", 300)
-        self.register_parameter("processes", 10)
-        self.register_parameter("join_intersecting", True)
-        self.register_parameter("orientation_transform", np.eye(2))
-        self.register_parameter("threads", 1)
-=======
     DEFAULT_SEGMENTATION_DTYPE = np.uint64
-    
     
     def __init__(self, config = {}, verbose = False, processes = 1):
         self.config = config
         self.verbose = verbose
-        self._get_context() #setup context for multiprocessing function calls to work with different operating systems
+        self._get_context()  # setup context for multiprocessing function calls to work with different operating systems
 
         self.register_parameter('shape_dilation', 0)
         self.register_parameter('shape_erosion', 0)
@@ -854,7 +788,6 @@
         self.register_parameter('join_intersecting', True)
         self.register_parameter('orientation_transform', np.eye(2))
         self.register_parameter('threads', 10)
->>>>>>> 5053a8f6
 
         self.coords_lookup = None
         self.processes = processes
@@ -885,19 +818,12 @@
             self.context = "spawn"
         elif platform.system() == "Linux":
             self.context = "fork"
-<<<<<<< HEAD
-
-    def __call__(
-        self, input_segmentation, cell_sets, calibration_points, coords_lookup=None
-    ):
-=======
     
     def __call__(self, input_segmentation: np.ndarray | None, cell_sets, calibration_points, coords_lookup = None, classes = np.array([], dtype=np.uint64)):
         
         if input_segmentation is None:
             assert coords_lookup is not None, "If no input segmentation is provided, a coords_lookup must be provided."
 
->>>>>>> 5053a8f6
         self.calibration_points = calibration_points
         sets = []
 
@@ -908,12 +834,9 @@
             sets.append(cell_set)
             self.log(f"cell set {i} passed sanity check")
 
-<<<<<<< HEAD
-=======
         if len(sets) < self.processes:
             self.processes = len(sets) #reduce number of processes if there are less cell sets than processes
         
->>>>>>> 5053a8f6
         self.input_segmentation = input_segmentation
 
         if coords_lookup is None:
@@ -963,13 +886,7 @@
             )
 
         self.log("Convert label format into coordinate format")
-<<<<<<< HEAD
-        center, length, coords = get_coordinate_form(
-            self.input_segmentation, cell_set["classes_loaded"], self.coords_lookup
-        )
-=======
         center, length, coords = get_coordinate_form(cell_set["classes_loaded"], self.coords_lookup)
->>>>>>> 5053a8f6
 
         self.log("Conversion finished, performing sanity check.")
 
@@ -998,112 +915,14 @@
         for el in coords:
             if len(el) == 0:
                 zero_elements += 1
-<<<<<<< HEAD
-
-        if zero_elements == 0:
-            self.log("Check passed")
-=======
                 
         if zero_elements <= 2: #allow at most for 2 zero elements (x = 0 and y = 0)
             pass
->>>>>>> 5053a8f6
         else:
             self.log(
                 "Check failed, returned coordinates contain empty elements. Please check if all classes specified are present in your segmentation"
             )
 
-<<<<<<< HEAD
-        if self.config["join_intersecting"]:
-            print("Merging intersecting shapes")
-            center, length, coords = self.merge_dilated_shapes(
-                center,
-                length,
-                coords,
-                dilation=self.config["shape_dilation"],
-                erosion=self.config["shape_erosion"],
-            )
-
-        # Calculate dilation and erosion based on if merging was activated
-        dilation = (
-            self.config["binary_smoothing"]
-            if self.config["join_intersecting"]
-            else self.config["binary_smoothing"] + self.config["shape_dilation"]
-        )
-        erosion = (
-            self.config["binary_smoothing"]
-            if self.config["join_intersecting"]
-            else self.config["binary_smoothing"] + self.config["shape_erosion"]
-        )
-
-        self.log("Create shapes for merged cells")
-
-        if self.config["threads"] == 1:
-            shapes = []
-            for coord in tqdm(coords, desc="creating shapes"):
-                shapes.append(
-                    tranform_to_map(
-                        coord, dilation=dilation, erosion=erosion, coord_format=False
-                    )
-                )
-        else:
-            with mp.get_context(self.context).Pool(
-                processes=self.config["threads"]
-            ) as pool:
-                shapes = list(
-                    tqdm(
-                        pool.imap(
-                            partial(
-                                tranform_to_map,
-                                erosion=erosion,
-                                dilation=dilation,
-                                coord_format=False,
-                            ),
-                            coords,
-                        ),
-                        total=len(center),
-                        disable=not self.verbose,
-                        desc="creating shapes",
-                    )
-                )
-
-        self.log("Calculating polygons")
-        if self.config["threads"] == 1:
-            polygons = []
-            for shape in tqdm(shapes, desc="calculating polygons"):
-                polygons.append(
-                    _create_poly(
-                        shape,
-                        smoothing_filter_size=self.config["convolution_smoothing"],
-                        poly_compression_factor=self.config["poly_compression_factor"],
-                    )
-                )
-        else:
-            with mp.get_context(self.context).Pool(
-                processes=self.config["threads"]
-            ) as pool:
-                polygons = list(
-                    tqdm(
-                        pool.imap(
-                            partial(
-                                _create_poly,
-                                smoothing_filter_size=self.config[
-                                    "convolution_smoothing"
-                                ],
-                                poly_compression_factor=self.config[
-                                    "poly_compression_factor"
-                                ],
-                            ),
-                            shapes,
-                        ),
-                        total=len(center),
-                        disable=not self.verbose,
-                        desc="calculating polygons",
-                    )
-                )
-
-        self.log("Polygon calculation finished")
-
-=======
         if self.config['join_intersecting']:
             center, length, coords = self.merge_dilated_shapes(center, length, coords, 
                                                                dilation = self.config['shape_dilation'],
@@ -1131,12 +950,12 @@
         if self.config["threads"] == 1:  
             polygons = []
             for shape in tqdm(shapes, desc = "calculating polygons"):
-                polygons.append(create_poly(shape, 
+                polygons.append(_create_poly(shape, 
                                           smoothing_filter_size = self.config['convolution_smoothing'],
                                           rdp_epsilon = self.config['rdp_epsilon']))
         else:
             with mp.get_context(self.context).Pool(processes=self.config['threads']) as pool:      
-                polygons = list(tqdm(pool.imap(partial(create_poly, 
+                polygons = list(tqdm(pool.imap(partial(_create_poly, 
                                                     smoothing_filter_size = self.config['convolution_smoothing'],
                                                     rdp_epsilon = self.config['rdp_epsilon']
                                                     ),
@@ -1145,17 +964,10 @@
                                                     desc = "calculating polygons" ))
         
         #perform path optimization to minimize the total distance that the LMD travels during cutting (this improves cutting speed and focus)
->>>>>>> 5053a8f6
         center = np.array(center)
         unoptimized_length = calc_len(center)
         self.log(f"Current path length: {unoptimized_length:,.2f} units")
 
-<<<<<<< HEAD
-        # check if optimizer key has been set
-        if "path_optimization" in self.config:
-            optimization_method = self.config["path_optimization"]
-            self.log(f"Path optimizer defined in config: {optimization_method}")
-=======
         if self.optimization_method != "none":
             if self.optimization_method  == "greedy":
                 optimized_idx = tsp_greedy_solve(center, k=self.config['greedy_k'])
@@ -1166,81 +978,22 @@
             #update order of centers
             center = center[optimized_idx]
             self.indexes = optimized_idx
->>>>>>> 5053a8f6
 
             # calculate optimized path length and optimization factor
             optimized_length = calc_len(center)
             self.log(f"Optimized path length: {optimized_length:,.2f} units")
 
-<<<<<<< HEAD
-            else:
-                self.log(
-                    "Path optimizer is no valid option, no optimization will be used."
-                )
-                pathoptimizer = "none"
-
-        else:
-            self.log("No path optimizer has been defined")
-            pathoptimizer = "none"
-
-        if pathoptimizer == "greedy":
-            optimized_idx = tsp_greedy_solve(center, k=self.config["greedy_k"])
-
-        elif pathoptimizer == "hilbert":
-            optimized_idx = tsp_hilbert_solve(center, p=self.config["hilbert_p"])
-
-=======
             optimization_factor = unoptimized_length / optimized_length
             self.log(f"Optimization factor: {optimization_factor:,.1f}x")
->>>>>>> 5053a8f6
         else:
             self.log("No path optimization used")
             optimization_factor = 1
             optimized_idx = list(range(len(center)))
-<<<<<<< HEAD
-
-        self.center = center[optimized_idx]
-
-        # calculate optimized path length and optimization factor
-        optimized_length = calc_len(center)
-        self.log(f"Optimized path length: {optimized_length:,.2f} units")
-
-        optimization_factor = unoptimized_length / optimized_length
-        self.log(f"Optimization factor: {optimization_factor:,.1f}x")
-
-=======
-
->>>>>>> 5053a8f6
         # order list of shapes by the optimized index array
         polygons = [x for _, x in sorted(zip(optimized_idx, polygons))]
 
         # Plot coordinates if in debug mode
         if self.verbose:
-<<<<<<< HEAD
-            center = np.array(center)
-            plt.figure(figsize=(10, 10))
-            ax = plt.gca()
-
-            if "background_image" in self.config:
-                ax.imshow(self.config["background_image"])
-
-            ax.scatter(center[:, 1], center[:, 0], s=1)
-
-            for shape in polygons:
-                ax.plot(shape[:, 1], shape[:, 0], color="red", linewidth=1)
-
-            ax.scatter(
-                self.calibration_points[:, 1],
-                self.calibration_points[:, 0],
-                color="blue",
-            )
-            ax.plot(self.center[:, 1], self.center[:, 0], color="grey")
-            ax.invert_yaxis()
-            plt.axis("equal")
-
-            plt.show()
-
-=======
             
             fig, axs = plt.subplots(1, 1, figsize=(10, 10))
 
@@ -1269,7 +1022,6 @@
             else:
                 plt.show(fig)
     
->>>>>>> 5053a8f6
         # Generate array of marker cross positions
         ds = Collection(calibration_points=self.calibration_points)
         ds.orientation_transform = self.config["orientation_transform"]
@@ -1282,11 +1034,6 @@
                 ds.new_shape(shape)
         return ds
 
-<<<<<<< HEAD
-    def merge_dilated_shapes(
-        self, input_center, input_length, input_coords, dilation=0, erosion=0
-    ):
-=======
     def merge_dilated_shapes(self,
                         input_center, 
                         input_length, 
@@ -1295,34 +1042,11 @@
                         erosion = 0):
         print("Intersecting Shapes will be merged into a single shape.")
         
->>>>>>> 5053a8f6
         # initialize all shapes and create dilated coordinates
         # coordinates are created as complex numbers to facilitate comparison with np.isin
         dilated_coords = []
 
         if self.config["threads"] == 1:
-<<<<<<< HEAD
-            for coord in tqdm(input_coords, desc="dilating shapes"):
-                dilated_coords.append(tranform_to_map(coord, dilation=dilation))
-
-        else:
-            with mp.get_context(self.context).Pool(
-                processes=self.config["processes"]
-            ) as pool:
-                dilated_coords = list(
-                    tqdm(
-                        pool.imap(
-                            partial(tranform_to_map, dilation=dilation), input_coords
-                        ),
-                        total=len(input_center),
-                    )
-                )
-
-        dilated_coords = [
-            np.apply_along_axis(lambda args: [complex(*args)], 1, d).flatten()
-            for d in dilated_coords
-        ]
-=======
             for coord in tqdm(input_coords, desc = "dilating shapes"):
                 dilated_coords.append(transform_to_map(coord, dilation = dilation))
         
@@ -1334,7 +1058,6 @@
                                                     desc = "dilating shapes"))
             
         dilated_coords = [np.apply_along_axis(lambda args: [complex(*args)], 1, d).flatten() for d in dilated_coords]
->>>>>>> 5053a8f6
 
         # A sparse distance matrix is calculated for all cells which are closer than distance_heuristic
         center_arr = np.array(input_center)
@@ -1469,27 +1192,6 @@
             print(msg)
 
     def register_parameter(self, key, value):
-<<<<<<< HEAD
-        if isinstance(key, str):
-            config_handle = self.config
-
-        elif isinstance(key, list):
-            raise NotImplementedError(
-                "registration of parameters is not yet supported for nested parameters"
-            )
-
-        else:
-            raise TypeError("Key musst be of string or a list of strings")
-
-        if key not in config_handle:
-            self.log(
-                f"No configuration for {key} found, parameter will be set to {value}"
-            )
-            config_handle[key] = value
-
-
-def tranform_to_map(coords, dilation=0, erosion=0, coord_format=True, debug=False):
-=======
             
             if isinstance(key, str):
                 config_handle = self.config
@@ -1510,7 +1212,6 @@
                     erosion = 0, 
                     coord_format = True,
                     debug = False):
->>>>>>> 5053a8f6
     # safety boundary which extands the generated map size
     safety_offset = 3
     dilation_offset = int(dilation)
@@ -1561,27 +1262,16 @@
     else:
         return (offset_map, offset)
 
-<<<<<<< HEAD
-=======
-def create_poly(in_tuple, 
+def _create_poly(in_tuple, 
                 smoothing_filter_size: int = 12,
                 rdp_epsilon: float = 0, 
                 debug: bool = False):
->>>>>>> 5053a8f6
-
-def _create_poly(
-    in_tuple, smoothing_filter_size=12, poly_compression_factor=8, debug=False
-):
+
     """Converts a list of pixels into a polygon.
     Args
         smoothing_filter_size (int, default = 12): The smoothing filter is the circular convolution with a vector of length smoothing_filter_size and all elements 1 / smoothing_filter_size.
-<<<<<<< HEAD
-
-        poly_compression_factor (int, default = 8 ): When compression is wanted, only every n-th element is kept for n = poly_compression_factor.
-=======
         
         rdp_epsilon (float, default = 0 ): When compression is wanted, this specifies the epsilon value for the Ramer-Douglas-Peucker algorithm. Higher values will result in more compression.
->>>>>>> 5053a8f6
 
         dilation (int, default = 0): Binary dilation used before polygon creation for increasing the mask size. This Dilation ignores potential neighbours. Neighbour aware dilation of segmentation mask needs to be defined during segmentation.
     """
@@ -1589,39 +1279,18 @@
 
     # find polygon bounds from mask
     bounds = find_boundaries(offset_map, connectivity=1, mode="subpixel", background=0)
-<<<<<<< HEAD
-
-    edges = np.array(np.where(bounds == 1)) / 2
-=======
     
     edges = np.array(np.where(bounds == 1))/2
->>>>>>> 5053a8f6
     edges = edges.T
     edges = _sort_edges(edges)
 
     # smoothing resulting shape
-<<<<<<< HEAD
-    smk = np.ones((smoothing_filter_size, 1)) / smoothing_filter_size
-    edges = convolve2d(edges, smk, mode="full", boundary="wrap")
-
-    # compression of the resulting polygon
-    newlen = np.round(len(edges) / poly_compression_factor).astype(int)
-
-    mine = 0
-    maxe = len(edges) - 1
-
-    indices = np.linspace(mine, maxe, newlen).astype(int)
-
-    poly = edges[indices]
-
-=======
     smk = np.ones((smoothing_filter_size,1))/smoothing_filter_size
     edges = convolve2d(edges, smk,mode="full",boundary="wrap")
     
     # compression of the resulting polygon   
     poly = rdp(edges, epsilon = rdp_epsilon) # Ramer-Douglas-Peucker algorithm for polygon simplification
 
->>>>>>> 5053a8f6
     # debuging
     """
     print(self.poly.shape)
